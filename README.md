# Cleanbox

An intelligent email management tool that **learns from your existing organization patterns** to automatically clean your inbox. Unlike traditional spam filters that use heuristics, Cleanbox observes how you've already organized your emails into folders and applies those same patterns to new incoming messages.

## What Makes Cleanbox Different

**Traditional spam filters** use complex algorithms to detect spam based on email content, headers, and sender reputation. Cleanbox takes a different approach: it learns from **your actual behavior** by analyzing which senders you've already moved to folders, kept in your inbox, or marked as spam.

### Key Benefits:
- **Learns Your Preferences**: If you've moved emails from `newsletter@example.com` to a "Newsletters" folder, Cleanbox will automatically move future emails from that sender
- **No False Positives**: Since it's based on your existing organization, it won't incorrectly flag emails you actually want to see
- **Adapts Over Time**: As you organize more emails, Cleanbox becomes more accurate
- **Works Best with Existing Organization**: The more you've already organized your emails, the better Cleanbox performs

## Quick Start

### 1. Installation

```bash
# Clone the repository
git clone <repository-url>
cd cleanbox

# Install dependencies
bundle install

# Make the script executable
chmod +x cleanbox
```

### 2. Setup

**Option A: Interactive Setup (Recommended)**
```bash
# Run the interactive setup wizard
./cleanbox setup
```

**Option B: Manual Configuration**
```bash
# Initialize configuration file
./cleanbox config init

# Edit the configuration file
nano ~/.cleanbox.yml
```

### 3. Run Cleanbox

```bash
# Clean new emails (default action)
./cleanbox

# File existing emails in inbox
./cleanbox file

# Show folder mappings
./cleanbox list

# Show all folders
./cleanbox folders
<<<<<<< HEAD
=======

# Analyze sent emails vs folder patterns
./cleanbox sent-analysis collect
./cleanbox sent-analysis analyze
./cleanbox sent-analysis compare
```

## Container Deployment

Cleanbox can be deployed as a container for easy management and isolation. This is especially useful for automated cleaning and production deployments.

### Quick Container Setup

```bash
# Run the automated setup script
./scripts/setup-container.sh

# Or manually copy and customize templates
cp scripts/cleanbox-run.template ~/cleanbox-run
cp scripts/cb.template ~/cb
chmod +x ~/cleanbox-run ~/cb
```

### Container Features

- **Automated Cleaning**: Scheduled email processing using `cleanbox-run`
- **Manual Commands**: Interactive commands using `cb` utility  
- **Data Persistence**: Configuration, cache, and logs stored in a data directory
- **Authentication**: Support for Microsoft 365 OAuth2 and password-based auth
- **Multi-Engine**: Works with both Podman and Docker

For complete container deployment documentation, see [deploy/CONTAINER_DEPLOYMENT.md](deploy/CONTAINER_DEPLOYMENT.md).

## Data Directory

Cleanbox supports a centralized data directory for all its files (configuration, cache, domain rules). This is especially useful for containerized deployments or when you want to keep all Cleanbox data in a specific location.

### Using Data Directory

```bash
# Use a specific data directory
./cleanbox --data-dir /path/to/data

# This will store all files in /path/to/data:
# - /path/to/data/config.yml (instead of ~/.cleanbox.yml)
# - /path/to/data/cache/ (folder analysis cache)
# - /path/to/data/domain_rules.yml (domain mapping rules)
```

### File Locations

When using `--data-dir`, Cleanbox will look for files in this order:

1. **Configuration**: `{data_dir}/config.yml` → `~/.cleanbox.yml` → default
2. **Domain Rules**: `{data_dir}/domain_rules.yml` → `~/domain_rules.yml` → default
3. **Cache**: `{data_dir}/cache/` (always used when data_dir is specified)

### Container Deployment

For Docker or other containerized deployments:

```bash
# Mount a volume for persistent data
docker run -v /host/path/to/data:/app/data cleanbox --data-dir /app/data
```

## Microsoft 365 / Entra Setup

Cleanbox supports OAuth2 authentication with Microsoft 365. Follow these steps to set up your application:

### 1. Register Application in Microsoft Entra

1. Go to [Microsoft Entra Admin Center](https://entra.microsoft.com)
2. Navigate to **Azure Active Directory** → **App registrations**
3. Click **New registration**
4. Fill in the details:
   - **Name**: `Cleanbox Email Manager` (or your preferred name)
   - **Supported account types**: Choose based on your needs:
     - `Accounts in this organizational directory only` (single tenant)
     - `Accounts in any organizational directory` (multi-tenant)
   - **Redirect URI**: Leave blank for now
5. Click **Register**

### 2. Configure API Permissions

1. In your new app registration, go to **API permissions**
2. Click **Add a permission**
3. Select **Microsoft Graph**
4. Choose **Application permissions** (not Delegated)
5. Search for and select these permissions:
   - `IMAP.AccessAsUser.All` - Full access to user mailboxes via IMAP
   - `Mail.Read` - Read user mail
   - `Mail.ReadWrite` - Read and write user mail
6. Click **Add permissions**
7. Click **Grant admin consent** (requires admin privileges)

### 3. Create Client Secret

1. Go to **Certificates & secrets**
2. Click **New client secret**
3. Add a description (e.g., "Cleanbox OAuth2 Secret")
4. Choose expiration period
5. Click **Add**
6. **Important**: Copy the secret value immediately - you won't be able to see it again!

### 4. Get Application Details

1. Go to **Overview** to find:
   - **Application (client) ID** - This is your `client_id`
   - **Directory (tenant) ID** - This is your `tenant_id`
2. Use the client secret you created in step 3

### 5. Configure Cleanbox

**Option A: Interactive Setup (Recommended)**
```bash
./cleanbox setup
```
This will analyze your email structure and create both configuration files automatically.

**Option B: Manual Configuration**

The setup wizard will create two files:

1. **`~/.cleanbox.yml`** - Main configuration (non-sensitive settings):
```yaml
host: outlook.office365.com
username: your-email@yourdomain.com
auth_type: oauth2_microsoft
# Sensitive credentials are stored in .env file
```

2. **`.env`** - Sensitive credentials (automatically created):
```bash
CLEANBOX_CLIENT_ID=your-application-client-id
CLEANBOX_CLIENT_SECRET=your-client-secret
CLEANBOX_TENANT_ID=your-tenant-id
```

**Security Note**: The `.env` file is automatically added to `.gitignore` to prevent accidental commits of sensitive data.

**Option C: Environment Variables**
You can also set credentials as environment variables:
```bash
export CLEANBOX_CLIENT_ID="your-application-client-id"
export CLEANBOX_CLIENT_SECRET="your-client-secret"
export CLEANBOX_TENANT_ID="your-tenant-id"
```

## Configuration

Cleanbox uses a YAML configuration file. By default, it's located at `~/.cleanbox.yml`, but you can specify a custom location using the `--data-dir` option. Run `./cleanbox config init` to create a comprehensive template with detailed comments.

### Key Configuration Options

**Main Configuration (`~/.cleanbox.yml`)**:
```yaml
# Connection Settings
host: outlook.office365.com
username: your-email@example.com

# Authentication
auth_type: oauth2_microsoft  # or 'password'
# Sensitive credentials (client_id, client_secret, tenant_id, password) 
# are stored in .env file or environment variables

# Processing Options
whitelist_folders: ['Family', 'Work', 'Clients']  # Keep these senders in Inbox
list_folders: ['Newsletters', 'Notifications']    # Move these to folders
list_domain_map:                                 # Map domains to specific folders
  'facebook.com': 'Social'
  'github.com': 'Development'

# Unjunk Options
unjunk: false
unjunk_folders: ['Inbox']  # Use these folders as reference for unjunking
```

**Sensitive Credentials (`.env` file)**:
```bash
# OAuth2 Microsoft 365
CLEANBOX_CLIENT_ID=your-application-client-id
CLEANBOX_CLIENT_SECRET=your-client-secret
CLEANBOX_TENANT_ID=your-tenant-id

# Or for password authentication
CLEANBOX_PASSWORD=your-imap-password
```

**Domain Rules File**:
Cleanbox uses a domain rules file for advanced domain-to-folder mapping. This file allows you to customize how related email domains are automatically filed together. By default, it's located at `~/.cleanbox/domain_rules.yml`, but you can specify a custom location using the `--data-dir` option.

### Domain Rules Customization

Domain rules help Cleanbox understand relationships between email domains. For example, if you have emails from `github.com` in a "Development" folder, Cleanbox can automatically file emails from related domains like `githubusercontent.com` and `github.io` to the same folder.

**Initialize Domain Rules**:
```bash
# Create a user-writable domain rules file
./cleanbox config init-domain-rules
```

This creates a customizable domain rules file at `~/.cleanbox/domain_rules.yml` (or `{data_dir}/domain_rules.yml` if using `--data-dir`).

**Domain Rules File Structure**:
```yaml
# Domain Rules for Cleanbox
# This file defines patterns for automatically filing related email domains

domain_patterns:
  # When Cleanbox finds emails from github.com, suggest these related domains
  github\.com:
    - githubusercontent.com
    - github.io
    - githubapp.com
  
  # Facebook domains
  facebook\.com:
    - facebookmail.com
    - fb.com
    - messenger.com

folder_patterns:
  # When Cleanbox has a folder named "github", suggest these domains
  ^github$:
    - githubusercontent.com
    - github.io
    - githubapp.com
  
  # Facebook folder
  ^facebook$:
    - facebookmail.com
    - fb.com
    - messenger.com
```

**Customization Examples**:

Add your company domains:
```yaml
domain_patterns:
  yourcompany\.com:
    - mail.yourcompany.com
    - notifications.yourcompany.com
    - alerts.yourcompany.com
```

Add patterns for custom folders:
```yaml
folder_patterns:
  ^work$:
    - yourcompany.com
    - work-related-domain.com
  ^personal$:
    - family-domain.com
    - personal-service.com
```

**File Resolution Priority**:
1. `{data_dir}/domain_rules.yml` (when using `--data-dir`)
2. `~/.cleanbox/domain_rules.yml` (user's home directory)
3. `config/domain_rules.yml` (default application file)

**Migration for Existing Users**:
If you're upgrading from an older version, run:
```bash
./cleanbox config init-domain-rules
```
This will create a customizable domain rules file while preserving all existing functionality.

### Configuration Management

```bash
# Show current configuration
./cleanbox config show

# Get specific configuration value
./cleanbox config get whitelist_folders

# Set configuration value
./cleanbox config set whitelist_folders "['Family', 'Work']"

# Add to array configuration
./cleanbox config add whitelist_folders "Friends"

# Remove from array configuration
./cleanbox config remove whitelist_folders "Work"

# Initialize domain rules file (for customization)
./cleanbox config init-domain-rules
```

## Usage

### Basic Commands

```bash
# Interactive setup wizard (analyzes your email and configures Cleanbox)
./cleanbox setup

# Clean new emails (default action)
./cleanbox

# File existing emails in inbox
./cleanbox file

# Show domain to folder mappings
./cleanbox list

# Show all folders
./cleanbox folders

# Unjunk emails from spam/junk based on inbox patterns
./cleanbox --unjunk Inbox

# File emails based on specific folders
./cleanbox file --file-from Family --file-from Work
>>>>>>> ad50b609
```

## Documentation

📚 **Complete documentation is available in the [docs/](docs/) directory:**

- **[📖 Overview](docs/README.md)** - What Cleanbox is and how it works
- **[🚀 Installation](docs/installation.md)** - Prerequisites and installation steps
- **[🔐 Authentication](docs/authentication.md)** - Microsoft 365 OAuth2 and standard IMAP setup
- **[⚙️ Configuration](docs/configuration.md)** - Configuration files, domain rules, and data directory management
- **[📋 Usage](docs/usage.md)** - Commands, examples, and advanced usage patterns
- **[📊 Sent Analysis](docs/sent-analysis.md)** - Understanding your email communication patterns
- **[🔧 Troubleshooting](docs/troubleshooting.md)** - Common issues and solutions
- **[👨‍💻 Development](docs/development.md)** - Contributing and development setup

## Features

- **Pattern-Based Spam Detection**: Moves unwanted emails to junk/spam based on your existing organization patterns
- **Smart Inbox Cleaning**: Automatically moves new emails to appropriate folders based on learned sender patterns
- **Email Filing**: Reorganizes existing emails in the inbox based on sender patterns  
- **Unjunking**: Restores emails from junk/spam folders based on trusted sender patterns
- **List Management**: Handles newsletters, notifications, and marketing emails by moving them to designated folders
- **Whitelisting**: Keeps important emails in the inbox based on sender addresses and domains
- **Sent Email Analysis**: Analyzes your sent emails to understand who you correspond with and suggests whitelist candidates
- **Intelligent Caching**: Folder analysis is cached for performance
- **Multiple Authentication Methods**: Supports OAuth2 (Microsoft 365) and password-based authentication
- **Flexible Data Storage**: Centralized data directory for configuration, cache, and domain rules files

## Getting Started Safely

Since Cleanbox can be aggressive initially, here's a safe approach:

1. **First, organize your existing emails** into folders (Family, Work, Newsletters, etc.)
2. **Customize domain rules** (optional but recommended):
   ```bash
   ./cleanbox config init-domain-rules
   # Edit ~/.cleanbox/domain_rules.yml to add your company domains
   ```
3. **Preview what Cleanbox would do**:
   ```bash
   ./cleanbox --pretend --verbose
   ```
4. **If the preview looks good, run it for real**:
   ```bash
   ./cleanbox
   ```
5. **Check your junk/spam folder** after the first run to make sure nothing important was moved there
6. **Continue organizing emails** - Cleanbox will become more accurate over time

## How It Works

### Learning Phase
Cleanbox analyzes your existing email organization to understand your preferences:

1. **Whitelist Analysis**: Examines folders you've designated as important (like "Family", "Work", "Clients") to learn which senders should stay in your inbox
2. **List Detection**: Identifies newsletters, notifications, and marketing emails by analyzing folders like "Newsletters", "Notifications", etc.
3. **Pattern Recognition**: Learns domain patterns (e.g., if you've moved emails from `facebook.com` to a "Social" folder, it will do the same for future emails)
4. **Domain Rules**: Uses customizable domain rules to understand relationships between email domains and suggest related domains for automatic filing

### Processing Phase
New emails are automatically processed based on learned patterns:

- **Whitelisted Senders**: Emails from senders found in your important folders stay in the inbox
- **List Senders**: Emails from senders found in list folders get moved to appropriate folders
- **Unknown Senders**: Emails from unknown senders get moved to junk/spam (this is where the "aggressive" behavior comes from)

### Important Notes
- **Works Best with Existing Organization**: Cleanbox is most effective when you've already started organizing your emails into folders
- **Can Be Aggressive Initially**: Until you've organized enough emails, Cleanbox may move legitimate emails to spam. Use the `--pretend` flag to preview actions before applying them
- **Improves Over Time**: As you organize more emails, Cleanbox becomes more accurate and less aggressive
- **Caching**: Folder analysis is cached for performance, so subsequent runs are faster

## Support

For issues and questions:
- Check the [troubleshooting guide](docs/troubleshooting.md)
- Review the configuration examples in [configuration.md](docs/configuration.md)
- Open an issue on GitHub

---

**Note**: Cleanbox is designed to work with IMAP email servers. Gmail support is planned but requires additional implementation for label-based organization vs traditional folder-based organization. <|MERGE_RESOLUTION|>--- conflicted
+++ resolved
@@ -59,15 +59,35 @@
 
 # Show all folders
 ./cleanbox folders
-<<<<<<< HEAD
-=======
-
-# Analyze sent emails vs folder patterns
-./cleanbox sent-analysis collect
-./cleanbox sent-analysis analyze
-./cleanbox sent-analysis compare
-```
-
+```
+
+## Documentation
+
+📚 **Complete documentation is available in the [docs/](docs/) directory:**
+
+- **[📖 Overview](docs/README.md)** - What Cleanbox is and how it works
+- **[🚀 Installation](docs/installation.md)** - Prerequisites and installation steps
+- **[🔐 Authentication](docs/authentication.md)** - Microsoft 365 OAuth2 and standard IMAP setup
+- **[⚙️ Configuration](docs/configuration.md)** - Configuration files, domain rules, and data directory management
+- **[📋 Usage](docs/usage.md)** - Commands, examples, and advanced usage patterns
+- **[📊 Sent Analysis](docs/sent-analysis.md)** - Understanding your email communication patterns
+- **[🔧 Troubleshooting](docs/troubleshooting.md)** - Common issues and solutions
+- **[👨‍💻 Development](docs/development.md)** - Contributing and development setup
+
+## Features
+
+- **Pattern-Based Spam Detection**: Moves unwanted emails to junk/spam based on your existing organization patterns
+- **Smart Inbox Cleaning**: Automatically moves new emails to appropriate folders based on learned sender patterns
+- **Email Filing**: Reorganizes existing emails in the inbox based on sender patterns  
+- **Unjunking**: Restores emails from junk/spam folders based on trusted sender patterns
+- **List Management**: Handles newsletters, notifications, and marketing emails by moving them to designated folders
+- **Whitelisting**: Keeps important emails in the inbox based on sender addresses and domains
+- **Sent Email Analysis**: Analyzes your sent emails to understand who you correspond with and suggests whitelist candidates
+- **Intelligent Caching**: Folder analysis is cached for performance
+- **Multiple Authentication Methods**: Supports OAuth2 (Microsoft 365) and password-based authentication
+- **Flexible Data Storage**: Centralized data directory for configuration, cache, and domain rules files
+
+## Getting Started Safely
 ## Container Deployment
 
 Cleanbox can be deployed as a container for easy management and isolation. This is especially useful for automated cleaning and production deployments.
@@ -378,37 +398,36 @@
 
 # File emails based on specific folders
 ./cleanbox file --file-from Family --file-from Work
->>>>>>> ad50b609
-```
-
-## Documentation
-
-📚 **Complete documentation is available in the [docs/](docs/) directory:**
-
-- **[📖 Overview](docs/README.md)** - What Cleanbox is and how it works
-- **[🚀 Installation](docs/installation.md)** - Prerequisites and installation steps
-- **[🔐 Authentication](docs/authentication.md)** - Microsoft 365 OAuth2 and standard IMAP setup
-- **[⚙️ Configuration](docs/configuration.md)** - Configuration files, domain rules, and data directory management
-- **[📋 Usage](docs/usage.md)** - Commands, examples, and advanced usage patterns
-- **[📊 Sent Analysis](docs/sent-analysis.md)** - Understanding your email communication patterns
-- **[🔧 Troubleshooting](docs/troubleshooting.md)** - Common issues and solutions
-- **[👨‍💻 Development](docs/development.md)** - Contributing and development setup
-
-## Features
-
-- **Pattern-Based Spam Detection**: Moves unwanted emails to junk/spam based on your existing organization patterns
-- **Smart Inbox Cleaning**: Automatically moves new emails to appropriate folders based on learned sender patterns
-- **Email Filing**: Reorganizes existing emails in the inbox based on sender patterns  
-- **Unjunking**: Restores emails from junk/spam folders based on trusted sender patterns
-- **List Management**: Handles newsletters, notifications, and marketing emails by moving them to designated folders
-- **Whitelisting**: Keeps important emails in the inbox based on sender addresses and domains
-- **Sent Email Analysis**: Analyzes your sent emails to understand who you correspond with and suggests whitelist candidates
-- **Intelligent Caching**: Folder analysis is cached for performance
-- **Multiple Authentication Methods**: Supports OAuth2 (Microsoft 365) and password-based authentication
-- **Flexible Data Storage**: Centralized data directory for configuration, cache, and domain rules files
-
-## Getting Started Safely
-
+```
+
+### Command Line Options
+
+```bash
+# Verbose output
+./cleanbox --verbose
+
+# Dry run (show what would happen) - RECOMMENDED for first-time users
+./cleanbox --pretend
+
+# Process only recent emails
+./cleanbox --since_months 1
+
+# Use specific folders for filing
+./cleanbox file --file-from Family --file-from Work
+
+# Unjunk based on multiple folders
+./cleanbox --unjunk Inbox --unjunk Family
+
+# Use custom data directory for config, cache, and domain rules
+./cleanbox --data-dir /path/to/data
+
+# Sent analysis commands
+./cleanbox sent-analysis collect    # Collect sent email data
+./cleanbox sent-analysis analyze    # Analyze collected data
+./cleanbox sent-analysis compare    # Compare sent vs folder patterns
+```
+
+### Getting Started Safely
 Since Cleanbox can be aggressive initially, here's a safe approach:
 
 1. **First, organize your existing emails** into folders (Family, Work, Newsletters, etc.)
